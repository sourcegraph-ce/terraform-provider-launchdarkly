<<<<<<< HEAD
## 1.2.2 (Unreleased)
=======
## 1.3.0 (Unreleased)
## 1.2.2 (April 23, 2020)

FEATURES:

- Added `/examples`, a directory containing a variety of detailed usage examples.
>>>>>>> f4a0df82

BUG_FIXES:

- Fix non-empty plan after creating a `launchdarkly_team_member` with a custom role.
- Handle missing user target variations in `launchdarkly_feature_flag_environment` [#23](https://github.com/terraform-providers/terraform-provider-launchdarkly/issues/23)

## 1.2.1 (April 14, 2020)

BUG_FIXES:

- Fix import bug in `launchdarkly_project` introduced in 1.2.0 [#21](https://github.com/terraform-providers/terraform-provider-launchdarkly/issues/21)

NOTES:

- The `environments` block in `launchdarkly_project` has been deprecated in favor of the `launchdarkly_environment` resource. Please update your existing configurations to maintain future compatibility.

## 1.2.0 (April 09, 2020)

FEATURES:

- Add new resource `launchdarkly_destination`. This resource is used to manage LaunchDarkly data export destinations.
- Add `policy_statements` to `launchdarkly_webhook` and `launchdarkly_custom_role` [#16](https://github.com/terraform-providers/terraform-provider-launchdarkly/issues/16).

BUG_FIXES:

- Fixed bug preventing large number variations from being saved in the state correctly. [#14](https://github.com/terraform-providers/terraform-provider-launchdarkly/issues/14)
- Fixed bug in import validation. [#19](https://github.com/terraform-providers/terraform-provider-launchdarkly/issues/19)

NOTES:

- The `policy` block in `launchdarkly_custom_role` has been deprecated in favor of `policy_statements`. Please migrate your existing configurations to maintain future compatibility.

## 1.1.0 (March 10, 2020)

FEATURES:

- Add `bucket_by` argument to `launchdarkly_feature_flag_environment` to enable custom attributes for percentage rollouts.
- Add `require_comments` and `confirm_changes` arguments to `launchdarkly_environment`.

ENHANCEMENTS:

- update keys.go to make keys uppercase

BUG FIXES:

- Fix pagination bug with `launchdarkly_team_member` data source.
- Fix custom roles acceptance test race condition.

## 1.0.1 (January 13, 2020)

ENHANCEMENTS:

- Use randomized project keys in acceptance tests so they can be run in parallel.

BUG FIXES:

- Set the LaunchDarkly API version header to version `20191212`

## 1.0.0 (November 06, 2019)

FEATURES:

- Add tags attribute to `resource_launchdarkly_environment`. [#5](https://github.com/terraform-providers/terraform-provider-launchdarkly/issues/5)
- Add `maintainer_id` input validation.

ENHANCEMENTS:

- Improve `tags` input validation.

BUG FIXES:

- Allow flag `maintainer_id` to be unset. [#6](https://github.com/terraform-providers/terraform-provider-launchdarkly/issues/6)
- Fix typo in initialization error message. Thanks @jen20
- Flags created with invalid schema are deleted instead of left dangling.

## 0.0.1 (October 21, 2019)

NOTES:

- First release.<|MERGE_RESOLUTION|>--- conflicted
+++ resolved
@@ -1,13 +1,10 @@
-<<<<<<< HEAD
-## 1.2.2 (Unreleased)
-=======
 ## 1.3.0 (Unreleased)
+
 ## 1.2.2 (April 23, 2020)
 
 FEATURES:
 
 - Added `/examples`, a directory containing a variety of detailed usage examples.
->>>>>>> f4a0df82
 
 BUG_FIXES:
 
