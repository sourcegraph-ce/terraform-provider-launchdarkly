package launchdarkly

import (
	"context"
	"errors"
	"fmt"

	ldapi "github.com/launchdarkly/api-client-go"
)

const (
<<<<<<< HEAD
	AgentVersion = "1.0.1"
=======
	AgentVersion = "1.1.0"
>>>>>>> d563d0e1
	APIVersion   = "20160426"
)

// Client is used by the provider to access the ld API.
type Client struct {
	apiKey  string
	apiHost string
	ld      *ldapi.APIClient
	ctx     context.Context
}

func newClient(token string, apiHost string, oauth bool) (*Client, error) {
	if token == "" {
		return nil, errors.New("token cannot be empty")
	}
	basePath := "https://app.launchdarkly.com/api/v2"
	if apiHost != "" {
		basePath = fmt.Sprintf("%s/api/v2", apiHost)
	}

	cfg := &ldapi.Configuration{
		BasePath:      basePath,
		DefaultHeader: make(map[string]string),
		UserAgent:     fmt.Sprintf("launchdarkly-terraform-provider/%s", AgentVersion),
	}

	cfg.AddDefaultHeader("LD-API-Version", APIVersion)

	ctx := context.WithValue(context.Background(), ldapi.ContextAPIKey, ldapi.APIKey{
		Key: token,
	})
	if oauth {
		ctx = context.WithValue(context.Background(), ldapi.ContextAccessToken, token)
	}

	return &Client{
		apiKey:  token,
		apiHost: apiHost,
		ld:      ldapi.NewAPIClient(cfg),
		ctx:     ctx,
	}, nil
}<|MERGE_RESOLUTION|>--- conflicted
+++ resolved
@@ -9,11 +9,7 @@
 )
 
 const (
-<<<<<<< HEAD
-	AgentVersion = "1.0.1"
-=======
 	AgentVersion = "1.1.0"
->>>>>>> d563d0e1
 	APIVersion   = "20160426"
 )
 
