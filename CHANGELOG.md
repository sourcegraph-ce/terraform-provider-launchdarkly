--- conflicted
+++ resolved
@@ -1,9 +1,6 @@
-<<<<<<< HEAD
-## 1.3.1 (Unreleased)
-=======
 ## 1.4.0 (Unreleased)
+
 ## 1.3.1 (May 13, 2020)
->>>>>>> 9763c2d8
 
 BUG_FIXES:
 
