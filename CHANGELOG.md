<<<<<<< HEAD
## 1.2.0 (Unreleased)
=======
## 1.3.0 (Unreleased)
## 1.2.0 (April 09, 2020)
>>>>>>> 25591e6d

FEATURES:

- Add new resource `launchdarkly_destination`. This resource is used to manage LaunchDarkly data export destinations.
<<<<<<< HEAD
- Add `policy_statements` to `launchdarkly_webhook` and `launchdarkly_custom_role`.
=======
- Add `policy_statements` to `launchdarkly_webhook` and `launchdarkly_custom_role` [#16](https://github.com/terraform-providers/terraform-provider-launchdarkly/issues/16).
>>>>>>> 25591e6d

BUG_FIXES:

- Fixed bug preventing large number variations from being saved in the state correctly. [#14](https://github.com/terraform-providers/terraform-provider-launchdarkly/issues/14)
- Fixed bug in import validation. [#19](https://github.com/terraform-providers/terraform-provider-launchdarkly/issues/19)

NOTES:

- The `policy` block in `launchdarkly_custom_role` has been deprecated in favor of `policy_statements`. Please migrate your existing configurations to maintain future compatibility.

## 1.1.0 (March 10, 2020)

FEATURES:

- Add `bucket_by` argument to `launchdarkly_feature_flag_environment` to enable custom attributes for percentage rollouts.
- Add `require_comments` and `confirm_changes` arguments to `launchdarkly_environment`.

ENHANCEMENTS:

- update keys.go to make keys uppercase

BUG FIXES:

- Fix pagination bug with `launchdarkly_team_member` data source.
- Fix custom roles acceptance test race condition.

## 1.0.1 (January 13, 2020)

ENHANCEMENTS:

- Use randomized project keys in acceptance tests so they can be run in parallel.

BUG FIXES:

- Set the LaunchDarkly API version header to version `20191212`

## 1.0.0 (November 06, 2019)

FEATURES:

- Add tags attribute to `resource_launchdarkly_environment`. [#5](https://github.com/terraform-providers/terraform-provider-launchdarkly/issues/5)
- Add `maintainer_id` input validation.

ENHANCEMENTS:

- Improve `tags` input validation.

BUG FIXES:

- Allow flag `maintainer_id` to be unset. [#6](https://github.com/terraform-providers/terraform-provider-launchdarkly/issues/6)
- Fix typo in initialization error message. Thanks @jen20
- Flags created with invalid schema are deleted instead of left dangling.

## 0.0.1 (October 21, 2019)

NOTES:

- First release.<|MERGE_RESOLUTION|>--- conflicted
+++ resolved
@@ -1,18 +1,11 @@
-<<<<<<< HEAD
-## 1.2.0 (Unreleased)
-=======
 ## 1.3.0 (Unreleased)
+
 ## 1.2.0 (April 09, 2020)
->>>>>>> 25591e6d
 
 FEATURES:
 
 - Add new resource `launchdarkly_destination`. This resource is used to manage LaunchDarkly data export destinations.
-<<<<<<< HEAD
-- Add `policy_statements` to `launchdarkly_webhook` and `launchdarkly_custom_role`.
-=======
 - Add `policy_statements` to `launchdarkly_webhook` and `launchdarkly_custom_role` [#16](https://github.com/terraform-providers/terraform-provider-launchdarkly/issues/16).
->>>>>>> 25591e6d
 
 BUG_FIXES:
 
